--- conflicted
+++ resolved
@@ -77,21 +77,9 @@
 DATABASES = {
     'default': {
         'ENGINE': 'django.db.backends.mysql',
-<<<<<<< HEAD
-<<<<<<< HEAD
         'NAME': 'monte_carlo',
         'USER': 'root',
         'PASSWORD': 'Thatguy101',
-=======
-        'NAME': 'monte',
-        'USER': 'monteuser',
-        'PASSWORD': 'montecarlo',
->>>>>>> c726102cfcdaf1e1c39bdf8fcdb3f16dfa3a0854
-=======
-        'NAME': 'monte_carlo',
-        'USER': 'root',
-        'PASSWORD': 'root',
->>>>>>> 348eb637
         'HOST': 'localhost',   # Or an IP Address that your DB is hosted on
         'PORT': '3306',
     }
