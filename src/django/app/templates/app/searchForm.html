{% extends "app/home.html" %}

{% block args %}

<div>
  {% for key, info in args.items%}
    <article class="media content-section">
        <div class="media-body">
            <div class="article-metadata">
                <a class="mr-2" href="/simulate/{{info.symbol}}">{{info.symbol}}</a>
                <a class="float-right fa fa-star text-warning cur-pointer"></a>
            </div>

            <!--hidden input and the button hold values that are passed to the simulate function-->
<<<<<<< HEAD
            <form method="POST" action="{% url 'app-simulate' %}">{% csrf_token %}
              <input type="hidden" name="stockSymbol" value="{{ info.symbol }}">
              <button type="submit" name="stockName" value="{{ info.name }}">
                <h4>{{info.name}} {{info.exchange}}</h4>
              </button>
            </form>
=======
            
            <h4><a class="article-title cur-pointer" href="/simulate/{{info.symbol}}">{{info.name}} {{info.exchange}}</a></h4>
            

>>>>>>> 9aeb0397
        </div>
    </article>

  {% endfor %}
</div>
{% endblock args %}<|MERGE_RESOLUTION|>--- conflicted
+++ resolved
@@ -12,19 +12,10 @@
             </div>
 
             <!--hidden input and the button hold values that are passed to the simulate function-->
-<<<<<<< HEAD
-            <form method="POST" action="{% url 'app-simulate' %}">{% csrf_token %}
-              <input type="hidden" name="stockSymbol" value="{{ info.symbol }}">
-              <button type="submit" name="stockName" value="{{ info.name }}">
-                <h4>{{info.name}} {{info.exchange}}</h4>
-              </button>
-            </form>
-=======
             
             <h4><a class="article-title cur-pointer" href="/simulate/{{info.symbol}}">{{info.name}} {{info.exchange}}</a></h4>
-            
 
->>>>>>> 9aeb0397
+
         </div>
     </article>
 
