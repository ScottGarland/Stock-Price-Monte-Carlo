from django.urls import path
from . import views
from . import api

urlpatterns = [
    path('', views.home, name = 'app-home'),
    path('favourites/', views.favourites, name = 'app-favourites'),
    path ('search/', views.searchName, name = 'app-search'),
    path('simulate/<str:stockSymbol>/', views.simulate, name = 'app-simulate'),
<<<<<<< HEAD
=======
    path ('search/', views.searchName),
    path('api/simulate', api.simulate, name = 'api-simulate')
>>>>>>> 5e64119c

]<|MERGE_RESOLUTION|>--- conflicted
+++ resolved
@@ -7,10 +7,7 @@
     path('favourites/', views.favourites, name = 'app-favourites'),
     path ('search/', views.searchName, name = 'app-search'),
     path('simulate/<str:stockSymbol>/', views.simulate, name = 'app-simulate'),
-<<<<<<< HEAD
-=======
     path ('search/', views.searchName),
     path('api/simulate', api.simulate, name = 'api-simulate')
->>>>>>> 5e64119c
 
 ]