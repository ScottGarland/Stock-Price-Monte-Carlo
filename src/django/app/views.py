from django.shortcuts import render
from django.http import HttpResponse
<<<<<<< HEAD
from shared import dbmanager
=======
import http.client
import json
>>>>>>> 8f408d26


# Create your views here.

def home (request):
    return render(request, 'app/home.html')

def favourites (request):
    return render(request, 'app/favourites.html')

def searchName(request):
    args = {}
    if request.method == "POST":
        req = request.POST.get('searchBar')

        conn = http.client.HTTPSConnection("apidojo-yahoo-finance-v1.p.rapidapi.com")

        headers = {
            'x-rapidapi-key': "d9ef4f5324msh8ace8b2abea3cc2p18ac4ajsn03ca9ecf4926",
            'x-rapidapi-host': "apidojo-yahoo-finance-v1.p.rapidapi.com"
            }

        conn.request("GET", "/auto-complete?q="+req+"&region=US", headers=headers)

        res = conn.getresponse()
        resBody= res.read()
        data = json.loads(resBody)

        i = 0
        #data.decode("utf-8")
        for exchange in data['quotes']:
            args[i] = {}
            args[i]["exchange"] = exchange['exchange']
            try:
                args[i]["name"] = exchange['longname']
            except:
                try:
                    args[i]["name"] = exchange['shortname']
                except:
                    args[i]["name"] = "Name Unavailable"
            args[i]["symbol"] = exchange['symbol']
            args[i]["type"] = exchange['quoteType']
            i += 1
        print(args)
    return render(request, 'app/searchForm.html', {'args':args})<|MERGE_RESOLUTION|>--- conflicted
+++ resolved
@@ -1,11 +1,11 @@
 from django.shortcuts import render
 from django.http import HttpResponse
-<<<<<<< HEAD
+
 from shared import dbmanager
-=======
+
 import http.client
 import json
->>>>>>> 8f408d26
+
 
 
 # Create your views here.
