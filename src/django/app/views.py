from django.shortcuts import render
from django.http import HttpResponse
from django.http import Http404
<<<<<<< HEAD
=======
from datetime import datetime, timedelta


>>>>>>> 6b32ef80
import http.client
import json #to parse finance API
# Create your views here.

def home (request):
    return render(request, 'app/home.html')

def favourites (request):
    return render(request, 'app/favourites.html')

def simulate (request, stockSymbol):

    conn = http.client.HTTPSConnection("apidojo-yahoo-finance-v1.p.rapidapi.com")
    #api info
    headers = {
        'x-rapidapi-key': "d9ef4f5324msh8ace8b2abea3cc2p18ac4ajsn03ca9ecf4926",
        'x-rapidapi-host': "apidojo-yahoo-finance-v1.p.rapidapi.com",
        }

    conn.request("GET", f'/stock/v2/get-statistics?symbol={stockSymbol}&region=US', headers=headers)
    res = conn.getresponse()

    try:
        data = json.loads(res.read().decode("utf-8"))
    except:
        return render(request, 'app/error404.html')

    stockInfo = {}
    commentInfo = {}
    stockInfo['symbol'] = stockSymbol
    stockInfo['name'] = data["price"]["longName"]
    stockInfo['change'] = round(data["price"]["regularMarketChangePercent"]["raw"] * 100, 2)



    #find all comments for the stock that was clicked on
    #cursor = connection.cursor()
    #cursor.execute('SELECT * FROM comments WHERE Ticker = (%s)', (stockInfo['symbol'],))
    #comments = cursor.fetchall()

    #gather all information about each comment
    #i = 0
    #for comment in comments:
        #commentInfo[i] = {}
        #commentInfo[i]["user"] = comment[0]
        #commentInfo[i]["date"] = comment[2]
        #commentInfo[i]["content"] = comment[3]
        #i += 1
    #print(comments)
    dateInfo = {}
    dateInfo["max"] = datetime.today().strftime('%Y-%m-%d')
    dateInfo["default"] = (datetime.today() - timedelta(days=31)).strftime('%Y-%m-%d')
    dateInfo["min"] = (datetime.today() - timedelta(days=365)).strftime('%Y-%m-%d')


    return render(request, 'app/simulate.html', {'stockInfo':stockInfo, 'commentInfo':commentInfo, 'dateInfo': dateInfo})

def searchName(request):
    args = {}
    if request.method == "POST":
        req = request.POST.get('searchBar')
        #accessing yahoo finace api
        conn = http.client.HTTPSConnection("apidojo-yahoo-finance-v1.p.rapidapi.com")
        #api info
        headers = {
            'x-rapidapi-key': "d9ef4f5324msh8ace8b2abea3cc2p18ac4ajsn03ca9ecf4926",
            'x-rapidapi-host': "apidojo-yahoo-finance-v1.p.rapidapi.com"
            }

        conn.request("GET", "/auto-complete?q="+req+"&region=US", headers=headers)

        res = conn.getresponse()
        resBody= res.read()
        #json that holds all results from the auto-complete search query
        data = json.loads(resBody)
        i = 0

        #loop through the quotes dictionary to find relevant information
        #and save them as dictionaries into args
        #each dictionary in args is a different stock
        for exchange in data['quotes']:
            if exchange['quoteType'] == "EQUITY": # Only interested in equities (stocks)
                args[i] = {}
                args[i]["exchange"] = exchange['exchange']
                try:
                    args[i]["name"] = exchange['longname']
                except:
                    try:
                        args[i]["name"] = exchange['shortname']
                    except:
                        args[i]["name"] = "Name Unavailable"
                args[i]["symbol"] = exchange['symbol']
                args[i]["type"] = exchange['quoteType']
                i += 1
    print(args)
    return render(request, 'app/searchForm.html', {'args':args})<|MERGE_RESOLUTION|>--- conflicted
+++ resolved
@@ -1,12 +1,7 @@
 from django.shortcuts import render
 from django.http import HttpResponse
 from django.http import Http404
-<<<<<<< HEAD
-=======
 from datetime import datetime, timedelta
-
-
->>>>>>> 6b32ef80
 import http.client
 import json #to parse finance API
 # Create your views here.
