# Byte-compiled / optimized / DLL files
__pycache__/
*.py[cod]
*$py.class
<<<<<<< HEAD
*.vscode
=======
.vscode
connections.json
>>>>>>> 9aeb0397

# C extensions
*.so

# Distribution / packaging
.Python
build/
develop-eggs/
dist/
downloads/
eggs/
.eggs/
lib/
lib64/
parts/
sdist/
var/
wheels/
pip-wheel-metadata/
share/python-wheels/
*.egg-info/
.installed.cfg
*.egg
MANIFEST

# PyInstaller
#  Usually these files are written by a python script from a template
#  before PyInstaller builds the exe, so as to inject date/other infos into it.
*.manifest
*.spec

# Installer logs
pip-log.txt
pip-delete-this-directory.txt

# Unit test / coverage reports
htmlcov/
.tox/
.nox/
.coverage
.coverage.*
.cache

nosetests.xml
coverage.xml
*.cover
*.py,cover
.hypothesis/
.pytest_cache/

# Translations
*.mo
*.pot

# Django stuff:
*.log
local_settings.py
db.sqlite3
db.sqlite3-journal

# Flask stuff:
instance/
.webassets-cache

# Scrapy stuff:
.scrapy

# Sphinx documentation
docs/_build/

# PyBuilder
target/

# Jupyter Notebook
.ipynb_checkpoints

# IPython
profile_default/
ipython_config.py

# pyenv
.python-version

# pipenv
#   According to pypa/pipenv#598, it is recommended to include Pipfile.lock in version control.
#   However, in case of collaboration, if having platform-specific dependencies or dependencies
#   having no cross-platform support, pipenv may install dependencies that don't work, or not
#   install all needed dependencies.
#Pipfile.lock

# PEP 582; used by e.g. github.com/David-OConnor/pyflow
__pypackages__/

# Celery stuff
celerybeat-schedule
celerybeat.pid

# SageMath parsed files
*.sage.py

# Environments
.env
.venv
env/
venv/
ENV/
env.bak/
venv.bak/

# Spyder project settings
.spyderproject
.spyproject

# Rope project settings
.ropeproject

# mkdocs documentation
/site

# mypy
.mypy_cache/
.dmypy.json
dmypy.json

# Pyre type checker
.pyre/<|MERGE_RESOLUTION|>--- conflicted
+++ resolved
@@ -2,12 +2,9 @@
 __pycache__/
 *.py[cod]
 *$py.class
-<<<<<<< HEAD
+.vscode
 *.vscode
-=======
-.vscode
 connections.json
->>>>>>> 9aeb0397
 
 # C extensions
 *.so
